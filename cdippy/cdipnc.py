from datetime import datetime, timedelta, timezone
import os

import logging
import netCDF4

import numpy as np
import numbers
from bisect import bisect_left, bisect_right

import cdippy.ndbc as ndbc
import cdippy.utils.utils as cu
import cdippy.utils.urls as uu


logger = logging.getLogger(__name__)
<<<<<<< HEAD
=======


logger = logging.getLogger(__name__)
>>>>>>> 51327528


class CDIPnc:
    """A base class used by the class StnData for retrieving data from
    CDIP netCDF (nc) files located either locally or remotely.

    Files accessed remotely are served by CDIP's THREDDS server.
    Files accessed locally need to be located within a specific
    directory hierarchy.

    For each CDIP nc file "type" such as historic.nc or archive.nc,
    there is a corresponding sub-class, e.g. Historic or Archive.
    Although the constructors of these classes can be used to access
    data, StnData is recommended because it seamlessly combines
    records across multiple files.
    """

    THREDDS_url = "https://thredds.cdip.ucsd.edu"
    dods = "thredds/dodsC"
    url = None

    # - Load_stn_nc_files only checks for this number of deployments
    max_deployments = 99

    # - Top level data dir for nc files. Files must be within subdirectories:
    # - i.e. <data_dir>/REALTIME, <data_dir>/ARCHIVE/201p1
    data_dir = None

    # DATA QUALITY FLAGS AND PUBLIC/NONPUB
    #
    # waveFlagPrimary (WFP): 1-good, 2-not_evaluated, 3-questionable, 4-bad, 9-missing
    # waveFlagSecondary (WFS): 0-unspecified, 1-sensor issues, 2... are specific messages e.g. Hs out of bounds
    #
    # Data for public release is distinguished by WFP=1 and found in all nc files.
    # Data not for public release is distinguished by WFP=4 and found in all files except historic.nc
    #
    # There are cases where WFP=1 and WFS!=0 - e.g. if frequency bands have been reformatted.
    # Records with WFP=4 are not necessarily bad data.
    # All xy records are flagged WFP=2 - not_evaluated.
    #
    # NC files: latest, pre-deploy, moored, offsite, recovered, historic, archive
    #
    pub_set_default = "public"
    # Dashed tags such as public-good are for backwards compatibility
    pub_set_map = {
        "public": "public",
        "nonpub": "nonpub",
        "all": "all",
        "public-good": "public",
        "nonpub-all": "nonpub",
        "both-all": "all",
    }

    # Applies the mask before data is returned
    apply_mask = True

    # Active datasets - deployments that span NOW
    active_datasets = {
        "predeploy": "p0",
        "moored": "p1",
        "offsite": "p2",
        "recovered": "p3",
    }

    # Spectral layout. For each dataset we need to determine if it is mk3 (64 bands)
    # or mk4 (100 bands) spectral layout. Prior to aggregation, if 1 dataset is mk3,
    # all spectral layouts must be converted to mk3 during aggregation.
    spectral_layout = None

    # REQUESTING DATA PROCEDURE
    #
    # HOW TO USE
    # 1. call set_request_info
    # 2. call get_request
    #
    # HOW IT WORKS
    # 1. For a given set of variables of the same type (e.g. 'wave'),
    #   a. determine the dimension var name and if it is a time dimension
    #   b. determine the ancillary variable name (e.g. 'waveFlagPrimary'), if it exists
    # 2. If the dimension is a time dimension, find the start and end indices based on the query
    #    (Use start and end indices to subset all variables henceforth)
    # 3. Create an ancillary variable mask based on the pub set (and start, end indices if applicable)
    # 4. For each variable,
    #    a. use start, end indices to create a masked array
    #    b. union the variable's mask with the ancillary mask
    #    c. set the new masked array variable's mask to the union mask
    # 5. Apply the mask if self.apply_mask set True.

    def __init__(self, data_dir: str = None, deployment: int = None):
        """PARAMETERS
        ----------
        data_dir : str [optional]
            Either a full path to a directory containing a local directory hierarchy
            of nc files. E.g. '/project/WNC' or a url to a THREDDS server.
        deployment : int [optional]
            Supply this to access specific station deployment data.
            Must be >= 1.
        """

        self.nc = None
        self.data_dir = data_dir
        self.deployment = deployment

    def set_request_info(
        self,
        start: datetime = None,
        end: datetime = None,
        vrs: list = ["waveHs"],
        pub_set: str = "public",
        apply_mask: bool = True,
    ) -> None:
        """Initializes data request information for get_request.

        PARAMETERS
        ----------
        start : str or datetime [optional] : default Jan 1, 1975
            Start time of data request (UTC). If provided as a string must
            be in the format Y-m-d H:M:S where Y is 4 chars and all others
            are 2 chars. Ex. '2020-03-30 19:32:56'.
        end : str or datetime [optional] : default now
            End time of data request (UTC). If not supplied defaults to now.
        vrs : list [optional] : default ['waveHs']
            A list of the names of variables to retrieve. They all must start
            with the same prefix, e.g. ['waveHs', 'waveTp', 'waveDp']
        pub_set: str [optional] values = public|nonpub|all
            Filters data based on data quality flags.
        apply_mask: bool [optional] default True
            Removes values from the masked array that have a mask value of True.
            Ex. If nonpub data is requested and apply_mask is False, the returned
            array will contain both public and nonpublic data (although public
            data records will have the mask value set to True). If apply_mask
            is set to True, only nonpub records will be returned.
        """
        if start is None:
            start = datetime(1975, 1, 1).replace(tzinfo=timezone.utc)
        if end is None:
            end = datetime.now(timezone.utc)
        self.set_timespan(start, end)
        self.pub_set = self.get_pub_set(pub_set)  # Standardize the set name
        if apply_mask is not None:
            self.apply_mask = apply_mask
        self.vrs = vrs

    def set_timespan(self, start, end):
        """Sets request timespan"""
        if isinstance(start, str):
            self.start_dt = datetime.strptime(start, "%Y-%m-%d %H:%M:%S").replace(
                tzinfo=timezone.utc
            )
        else:
            self.start_dt = start
        if isinstance(end, str):
            self.end_dt = datetime.strptime(end, "%Y-%m-%d %H:%M:%S").replace(
                tzinfo=timezone.utc
            )
        else:
            self.end_dt = end
        self.start_stamp = cu.datetime_to_timestamp(self.start_dt)

        self.end_stamp = cu.datetime_to_timestamp(self.end_dt)

    def get_request(self) -> dict:
        """Returns the data specified using set_request_info.

        RETURNS
        -------
        A dictionary containing keys of the requested variables each
        of which is a numpy masked array of data values. In addition,
        the time values are returned as well. For example, if waveHs
        was requested, the dictionary will look like this:
        {'waveHs': <np.masked_array>, 'waveTime': <np.masked_array>}
        """
        mask_results = {}
        save = {}
        result = {}

        # - Check if requested variable 0 exists
        first_var = self.get_var(self.vrs[0])
        if first_var is None:
            return result

        # Use first var to determine the dimension, grab it and find indices
        time_dim = None
        for dim_name in first_var.dimensions:
            nc_var = self.get_var(dim_name)
            if nc_var is None:  # To handle non-existing "count" variables
                continue
            if nc_var.units[0:7] == "seconds":
                time_dim = dim_name
                # dim_data = np.ma.asarray(self.nc.variables[dim_name][:])
                dim_data = self.__make_masked_array(nc_var, 0, nc_var.size)
                # - find time dimension start and end indices
                s_idx, e_idx = self.__get_indices(
                    dim_data[:], self.start_stamp, self.end_stamp
                )
                if s_idx == e_idx:
                    return result
                mask_results[time_dim] = dim_data[s_idx:e_idx]
            else:  # E.g. waveFrequency (Do I want to add to result?
                save[dim_name] = self.nc.variables[dim_name]

        # Grab the time subset of each variable
        for v_name in self.vrs:
            v = self.get_var(v_name)
            if v is None:
                continue
            if v_name == "metaStationName":
                # Use existing byte_arr_to_string method for station name
                result[v_name] = self.byte_arr_to_string(self.nc.variables[v_name][:])
            elif len(v.dimensions) == 1 and v.dimensions[0] == "maxStrlen64":
                arr = self.nc.variables[v_name][:]
                result[v_name] = self.byte_arr_to_string(arr).strip("\x00")
            elif time_dim:
                mask_results[v_name] = self.__make_masked_array(v, s_idx, e_idx)
            else:
                # !!! This could be a problem for 2-d arrays. Specifying end
                # index too large may reshape array?
                #
                # Also, there seems to be a bug for single values such as
                # metaWaterDepth in realtime files. Those variables have
                # no shape (shape is an empty tupble) and len(v) bombs even
                # though v[:] returns an array with one value.
                try:
                    v_len = len(v)
                except Exception:
                    v_len = 1
                result[v_name] = self.__make_masked_array(v, 0, v_len)

        # Use first var to determine the ancillary variable, e.g. waveFlagPrimary
        # If there is an ancillary variable, use pub/nonpub to create a mask
        if hasattr(first_var, "ancillary_variables"):
            anc_names = first_var.ancillary_variables.split(" ")
            anc_name = anc_names[0]
            # Create the variable mask using pub/nonpub choice
            if not time_dim:
                s_idx = None
            anc_mask = self.make_pub_mask(anc_name, s_idx, e_idx)
        else:
            anc_mask = None

        # Still a problem. 2-d vars.
        # Seems to work if the variable has no mask set. But
        # if mask set, returns 1-d var.
        for v_name in mask_results:
            if self.apply_mask and anc_mask is not None:
                v = mask_results[v_name]
                mask_results[v_name] = v[~anc_mask]
            result[v_name] = mask_results[v_name]

        return result

    def __make_masked_array(
        self, nc_var: str, s_idx: int, e_idx: int
    ) -> np.ma.masked_array:
        """Returns a numpy masked array for a given nc variable and indices.

        e_idx is appropriate for python arrays. I.e. one more than last index.
        """
        if len(nc_var.shape) <= 1:
            try:
                data = np.ma.asarray(nc_var[s_idx:e_idx])
            except Exception:
                try:
                    data = np.ma.asarray(nc_var[s_idx:e_idx])
                except Exception:
                    return None
            return data
        elif len(nc_var.shape) == 2:
            try:
                arr = np.ma.asarray(nc_var[s_idx:e_idx, :])
            except Exception:
                try:
                    arr = np.ma.asarray(nc_var[s_idx:e_idx, :])
                except Exception:
                    return None
            return arr

    def make_pub_mask(self, anc_name: str, s_idx: int, e_idx: int) -> np.ndarray:
        """Returns an np.ndarray of bools given pub_set and ancillary var"""

        # No s_idx, use whole array. Otherwise time subset the anc var.
        nc_primary = self.get_var(anc_name)
        if s_idx is None:
            s_idx = 0
            e_idx = len(nc_primary)
        primary_flag_values = nc_primary[s_idx:e_idx]

        if anc_name == "waveFrequencyFlagPrimary":
            return None  # Not sure about this one
        elif anc_name == "gpsStatusFlags":
            return np.ma.make_mask(primary_flag_values < 0, shrink=False)
        elif (
            anc_name == "waveFlagPrimary"
            or anc_name == "sstFlagPrimary"
            or anc_name == "acmFlagPrimary"
            or anc_name == "cat4FlagPrimary"
        ):
            public_mask = primary_flag_values != 1
        elif anc_name == "xyzFlagPrimary":
            public_mask = primary_flag_values != 2
        else:
            return None

        if self.pub_set == "public":
            return np.ma.make_mask(public_mask, shrink=False)
        elif self.pub_set == "nonpub":
            return np.ma.make_mask(~public_mask, shrink=False)
        elif self.pub_set == "all":
            return np.ma.make_mask(primary_flag_values < 0, shrink=False)

    def get_pub_set(self, name: str) -> str:
        """Returns either 'public', 'nonpub' or 'all'.

        Maintains backwards compatibility with prior pub_set names.
        """
        if name is None or name not in self.pub_set_map.keys():
            return self.pub_set_default
        else:
            return self.pub_set_map[name]

    def get_var_prefix(self, var_name: str) -> str:
        """Returns 'wave' part of the string 'waveHs'."""
        s = ""
        for c in var_name:
            if c.isupper():
                break
            s += c
        return s

    def get_flag_meanings(self, flag_name: str) -> list:
        """Returns flag category values and meanings given a flag_name."""
        return self.get_var(flag_name).flag_meanings.split(" ")

    def get_flag_values(self, flag_name: str) -> list:
        """Returns flag category values and meanings given a flag_name."""
        v = self.get_var(flag_name)
        if flag_name[0:3] == "gps":
            return v.flag_masks
        else:
            return v.flag_values

    def get_date_modified(self) -> datetime:
        """Returns the time the nc file was last modified."""
        return datetime.strptime(self.nc.date_modified, "%Y-%m-%dT%H:%M:%SZ")

    def get_coverage_start(self) -> datetime:
        """Returns the start time of the nc file data coverage."""
        return datetime.strptime(self.nc.time_coverage_start, "%Y-%m-%dT%H:%M:%SZ")

    def get_coverage_end(self) -> datetime:
        """Returns the end time of the nc file data coverage."""
        return datetime.strptime(self.nc.time_coverage_end, "%Y-%m-%dT%H:%M:%SZ")

    def __get_indices(self, times: list, start_stamp: int, end_stamp: int) -> tuple:
        """Returns start and end indices to include any times that are equal to start_stamp or end_stamp."""
        s_idx = bisect_left(times, start_stamp)  # Will include time if equal
        # Will give e_idx appropriate for python arrays
        e_idx = bisect_right(times, end_stamp, s_idx)
        return s_idx, e_idx

    def get_nc(self, url: str = None, retry: bool = False) -> netCDF4.Dataset:
        if not url:
            url = self.url
        try:
            return netCDF4.Dataset(url)
        except Exception as e:
            # Try again if unsuccessful (nc file not ready? THREDDS problem?)
            if retry:
                logger.warning(
                    msg=f"Retrying to open dataset at {url} due to an unexpected exception: {e}"
                )
                try:
                    return netCDF4.Dataset(url)
                except Exception:
                    pass
            logger.exception(
                msg=f"Failed to open dataset at {url} due to an unexpected exception: {e}"
            )
            return None

    def byte_arr_to_string(self, b_arr: np.ma.masked_array) -> str:
        if np.ma.is_masked(b_arr):
            b_arr = b_arr[~b_arr.mask]
        s = ""
        for c in b_arr[:].astype("U"):
            s += c
        return s

    def metaStationName(self) -> str:
        """Returns the metaStationName."""
        if self.nc is None:
            return None
        return self.byte_arr_to_string(self.nc.variables["metaStationName"][:])

    def get_var(self, var_name: str):
        """Checks if a variable exists then returns a pointer to it."""
        if self.nc is None or var_name not in self.nc.variables:
            return None
        return self.nc.variables[var_name]

    def get_dataset_urls(self) -> dict:
        """Returns a dict of two lists of urls (or paths) to all CDIP station datasets.

        The top level keys are 'realtime' and 'historic'. The urls are retrieved by
        either descending into the THREDDS catalog.xml or recursively walking through data_dir sub
        directories.

        For applications that need to use the data from multiple deployment files for
        a station, stndata:get_nc_files will load those files efficiently.
        """
        if self.data_dir is not None:
            result = {"realtime": [], "archive": []}
            # - Walk through data_dir sub dirs
            for dirpath, dirnames, filenames in os.walk(self.data_dir):
                if dirpath.find("REALTIME") >= 0:
                    for file in filenames:
                        if os.path.splitext(file)[1] == ".nc":
                            result["realtime"].append(os.path.join(dirpath, file))
                elif dirpath.find("ARCHIVE") >= 0:
                    for file in filenames:
                        if os.path.splitext(file)[1] == ".nc":
                            result["archive"].append(os.path.join(dirpath, file))
            return result

        catalog_url = "/".join([self.THREDDS_url, "thredds", "catalog.xml"])

        result = {}
        root = uu.load_et_root(catalog_url)
        catalogs = []
        uu.rfindta(root, catalogs, "catalogRef", "href")
        for catalog in catalogs:
            # - Archive data sets
            url = self.THREDDS_url + catalog
            cat = uu.load_et_root(url)
            if catalog.find("archive") >= 0:
                ar_urls = []
                uu.rfindta(cat, ar_urls, "catalogRef", "href")
                b_url = os.path.dirname(url)
                # - Station datasets
                ar_ds_urls = []
                for u in ar_urls:
                    url = b_url + "/" + u
                    ds = uu.load_et_root(url)
                    uu.rfindta(ds, ar_ds_urls, "dataset", "urlPath")
                full_urls = []
                for url in ar_ds_urls:
                    full_urls.append(
                        "/".join([self.THREDDS_url, self.dods, "cdip", url[5:]])
                    )
                result["archive"] = full_urls
            elif catalog.find("realtime") >= 0:
                rt_ds_urls = []
                uu.rfindta(cat, rt_ds_urls, "dataset", "urlPath")
                full_urls = []
                for url in rt_ds_urls:
                    full_urls.append(
                        "/".join([self.THREDDS_url, self.dods, "cdip", url[5:]])
                    )
                result["realtime"] = full_urls
        return result

    def set_dataset_info(
        self, stn: str, org: str, dataset_name: str, deployment: int = None
    ) -> None:
        """Sets self.stn, org, filename, url and loads self.nc. The key to understanding all of
        this is that we are ultimately setting _url_, which can be an actual path to the
        nc file or a url to THREDDS DoDS service.

        PARAMETERS
        ----------
        stn : str
           Can be in 3char (e.g. 028) or 5char (e.g. 028p2) format for org=cdip
        org: str
            (Organization) Values are: cdip|ww3|external
        dataset_name : str
            Values: realtime|historic|archive|realtimexy|archivexy|
                    predeploy|moored|offsite|recovered
        deployment : int [optional]
            Supply this to access specific station deployment data.
            Must be >= 1.

        Paths are:
            <top_dir>/EXTERNAL/WW3/<filename>  [filename=<stn>_<org_dir>_<dataset_name>.nc][CDIP stn like 192w3]
            <top_dir>/REALTIME/<filename> [filename=<stn><p1>_rt.nc]
            <top_dir>/REALTIME/<filename> [filename=<stn><p1>_xy.nc]
            <top_dir>/ARCHIVE/<stn>/<filename> [filename=<stn3><p1>_<deployment>.nc]
            <top_dir>/PREDEPLOY/<stn>/<filename> [filename=<stn3><pX>_<deployment>_rt.nc]**
            <top_dir>/PREDEPLOY/<stn>/<filename> [filename=<stn3><pX>_<deployment>_xy.nc]**

            **Active deployment directories are PREDEPLOY (p0), MOORED (p1), OFFSITE (p2)  and RECOVERED (p3)
              pX = p0|p1|p2|p3; deployment = dXX e.g. d01

        Urls are:
            http://thredds.cdip.ucsd/thredds/dodsC/<org1>/<org_dir>/<filename>
               [org1=external|cdip,org_dir=WW3|OWI etc]
            http://thredds.cdip.ucsd/thredds/dodsC/<org1>/<dataset_name>/<filename>

            Note:
               Since adding dataset_name, we no longer need the 5char stn id
               for org=cdip datasets. The p_val will be 'p1' for every dataset except
               active datasets in buoy states predeploy (p0), offsite (p2) and recovered (p3).
        """
        ext = ".nc"

        # Allowing data_dir to be either url or path
        __using_path = False
        if self.data_dir:
            if self.data_dir[0:4] == "http":
                self.THREDDS_url = self.data_dir
            else:
                __using_path = True

        if org is None:
            org = "cdip"
        if org == "cdip":
            org1 = "cdip"
        else:
            org1 = "external"
        # Org_dir follows 'external' and always uppercase (isn't used when org is cdip)
        org_dir = org.upper()

        # Handle the xy datasets
        if "xy" in dataset_name:
            ftype = "xy"
            dataset_name = dataset_name[0:-2]
        else:
            ftype = "rt"

        # Historic and archive both use archive as a dataset_dir
        # Lowercase for url, uppercase for url
        if dataset_name == "historic":
            dataset_dir = "archive"
        else:
            dataset_dir = dataset_name

        # Local paths use uppercase
        if __using_path:
            org1 = org1.upper()
            dataset_dir = dataset_dir.upper()
            if org == "cdip":
                url_pre = self.data_dir
            else:
                url_pre = "/".join([self.data_dir, org1])
        else:
            url_pre = "/".join([self.THREDDS_url, self.dods, org1])

        # Set p_val to 'p1' - it will get changed appropriately below
        stn = stn[0:3] + "p1"

        # Make filename and url
        if org == "cdip":
            if type(deployment) is not str:
                deployment = "d" + str(deployment).zfill(2)
            if dataset_name in self.active_datasets.keys():
                stn = stn[0:3] + self.active_datasets[dataset_name]
                dataset_name = "_".join([deployment, ftype])
            elif dataset_name == "realtime":
                dataset_name = ftype
            elif dataset_name == "historic":
                dataset_dir = "/".join([dataset_dir, stn])
            elif dataset_name == "archive" and deployment:
                dataset_name = deployment
                dataset_dir = "/".join([dataset_dir, stn])
            self.filename = "_".join([stn, dataset_name + ext])
            self.url = "/".join([url_pre, dataset_dir, self.filename])
        else:
            if stn[3:4] == "p" and org == "ww3":  # Cdip stn id
                stn_tmp = ndbc.get_wmo_id(stn[0:3])
            else:
                stn_tmp = stn
            self.filename = "_".join([stn_tmp, org_dir, dataset_name + ext])
            self.url = "/".join([url_pre, org_dir, self.filename])

        self.stn = stn
        self.org = org
        self.nc = self.get_nc()


class Latest(CDIPnc):
    """Loads the latest_3day.nc and has methods for retrieving the data."""

    # Do not apply the mask to get_request calls.
    apply_mask = False

    def __init__(self, data_dir: str = None):
        """PARAMETERS
        ----------
        data_dir : str [optional]
            Either a full path to a directory containing a local directory hierarchy
            of nc files. E.g. '/project/WNC' or a url to a THREDDS server.
        """

        CDIPnc.__init__(self, data_dir)
        self.labels = []  # - Holds stn labels, e.g. '100p1' for this instance
        # Set latest timespan (Latest_3day goes up to 30 minutes beyond now)
        now_plus_30min = datetime.now(timezone.utc) + timedelta(minutes=30)
        # Using the unix epoch to catch all data in latest_3day in case the file is very old
        epoch = datetime.fromtimestamp(0)
        self.set_timespan(epoch, now_plus_30min)

        # Set basic information and init self.nc
        self.filename = "latest_3day.nc"
        if self.data_dir:
            self.url = "/".join([self.data_dir, "REALTIME", self.filename])
        else:
            self.url = "/".join(
                [CDIPnc.THREDDS_url, CDIPnc.dods, "cdip/realtime/latest_3day.nc"]
            )
        self.nc = self.get_nc(self.url)

    def metaStationNames(self) -> list:
        """Get list of latest station names."""
        if self.nc is None:
            return None
        names = []
        for name_arr in self.nc.variables["metaStationName"]:
            names.append(self.byte_arr_to_string(name_arr))
        return names

    def metaSiteLabels(self) -> list:
        """Sets and returns self.labels, a list of station labels, e.g. ['100p1',...]."""
        if self.nc is None:
            return None
        for label_arr in self.nc.variables["metaSiteLabel"]:
            self.labels.append(self.byte_arr_to_string(label_arr))
        return self.labels

    def metaDeployLabels(self) -> list:
        """Returns a list of metaDeployLabels."""
        if self.nc is None:
            return None
        labels = []
        for label_arr in self.nc.variables["metaDeployLabel"]:
            labels.append(self.byte_arr_to_string(label_arr))
        return labels

    def metaDeployNumbers(self) -> list:
        """Returns a list of metaDeployNumbers."""
        if self.nc is None:
            return None
        numbers = []
        for number in self.nc.variables["metaDeployNumber"]:
            numbers.append(number)
        return numbers

    def metaWMOids(self) -> list:
        """Returns a list of WMO ids, e.g. ['46225',...]."""
        if self.nc is None:
            return None
        labels = []
        for label_arr in self.nc.variables["metaWMOid"]:
            labels.append(self.byte_arr_to_string(label_arr))
        return labels

    def metaLatitudes(self) -> list:
        """Returns a list of station latitudes, e.g. [23.4,...]."""
        if self.nc is None:
            return None
        lats = []
        for lat in self.nc.variables["metaLatitude"][:]:
            lats.append(lat)
        return lats

    def metaLongitudes(self) -> list:
        """Returns a list of station longitudes, e.g. [23.4,...]."""
        if self.nc is None:
            return None
        lons = []
        for lon in self.nc.variables["metaLongitude"][:]:
            lons.append(lon)
        return lons

    def metaWaterDepths(self) -> list:
        """Returns a list of station water depths."""
        if self.nc is None:
            return None
        depths = []
        for d in self.nc.variables["metaWaterDepth"][:]:
            depths.append(d)
        return depths

    def get_latest(
        self,
        pub_set: str = "public",
        meta_vars: list = None,
        params: list = None,
        array_format=True,
    ) -> list:
        """
        By default, array_format = True, it will return a dictionary of numpy masked
        arrays of the latest requested parameters as well as metadata information.

        If array_format = False, it returns a list of dicts. Each dict will contain
        latest station data and metadata.

        Parameter data values that are masked or non-existant are set to np.nan.
        Time values (e.g. 'waveTime') for the wave data if masked or non-existant
        are set to None.

        Both meta_vars and params if None (or not included in the argument list) will
        return default sets of meta_vars and parameters. If meta_vars and params are set
        just those will be returned.
        """

        # Use these if params (or meta_vars) is None

        default_params_by_type = {
            "wave": ["waveHs", "waveTp", "waveDp", "waveTa"],
            "sst": ["sstSeaSurfaceTemperature"],
            "acm": ["acmSpeed", "acmDirection"],
            "cat4": ["cat4AirTemperature"],
            "gps": ["gpsLongitude", "gpsLatitude"],
            "meta": [
                "metaLongitude",
                "metaLatitude",
                "metaWaterDepth",
                "metaStationName",
                "metaSiteLabel",
                "metaDeployLabel",
                "metaWMOid",
            ],
        }

        if params is None:
            params = []
            for t in default_params_by_type:
                if "meta" not in t:
                    params += default_params_by_type[t]

        # Initialize requested parameters by type

        requested_params = {}
        for typ in default_params_by_type:
            for p in params:
                if typ in p:
                    if typ not in requested_params:
                        requested_params[typ] = []
                    requested_params[typ].append(p)
        requested_types = list(set(requested_params.keys()))

        self.pub_set = self.get_pub_set(pub_set)

        # Load meta variables

        if meta_vars is None:
            meta_vars = default_params_by_type["meta"]

        meta = {}
        for p in meta_vars:
            meta[p] = getattr(self, p + "s")()

        # We always need these to remove duplicates

        site_labels = self.metaSiteLabels()
        deploy_labels = self.metaDeployLabels()

        # Loop through the data types (e.g. 'wave', 'sst', 'acm' ...)
        # and grab data for the parameters requested.

        req = {}
        for typ in requested_types:

            # Add the parameters requested into the request list
            self.vrs = requested_params[typ].copy()

            # Add the necessary time variables into the request list
            self.vrs += [typ + "Time", typ + "TimeOffset", typ + "TimeBounds"]

            # Make the data request for the included parameters and time variables.
            req[typ] = self.get_request()

            # We don't quality check the GPS
            if typ != "gps":
                pub_mask = self.make_pub_mask(typ + "FlagPrimary", None, None)
                mask = np.ma.mask_or(req[typ][typ + "TimeOffset"].mask, pub_mask)
                req[typ][typ + "TimeOffset"].mask = mask

        num_stations = self.get_var("waveTimeOffset").shape[1]

        result = {}  # Store station dictionaries
        for s in range(num_stations):
            stn = {}

            # To remove duplicates (p1 usually) use the site label as a key, e.g. 162p1
            # We will be keeping the pX with the greatest deploy label.

            site_label = site_labels[s]
            if site_label in result:
                if deploy_labels[s] < result[site_label]["deploy_label"]:
                    continue

            stn["deploy_label"] = deploy_labels[s]

            latest_timestamp = -1  # To help find a time
            latest_type = None  # for the group of
            waves_included = False  # parameters.
            has_data = False
            for typ in requested_types:
                offsets = req[typ][typ + "TimeOffset"][:, s]
                t_n = typ + "Time"
                tb_n = typ + "TimeBounds"
                # Find the highest data index (latest data) for the type
                # using the TimeOffset.
                idx = -1
                if self.__has_a_number(offsets):
                    idx = np.ma.flatnotmasked_edges(offsets)[1]
                    stn[t_n] = req[typ][t_n][idx] + offsets[idx]
                    stn[tb_n] = np.ma.array([None, None])
                    for i in [0, 1]:
                        stn[tb_n][i] = req[typ][tb_n][idx][i] + offsets[idx]
                    for pm in requested_params[typ]:
                        stn[pm] = req[typ][pm][idx, s]
                    if typ != "gps":
                        has_data = True
                else:
                    stn[t_n] = np.nan
                    stn[tb_n] = np.nan
                    for pm in requested_params[typ]:
                        stn[pm] = np.nan
                if stn[t_n] is not np.nan and typ != "gps":
                    if typ == "wave":
                        waves_included = True
                    if stn[t_n] > latest_timestamp:
                        latest_timestamp = stn[t_n]
                        latest_type = typ
            stn["hasParameterData"] = has_data
            if latest_type is not None:
                group_type = "wave" if waves_included else latest_type
                stn["groupTime"] = stn[group_type + "Time"]
                stn["groupTimeBounds"] = stn[group_type + "TimeBounds"]
                least_timestamp = max(stn["groupTime"] - 1800, 0)
                for typ in requested_types:
                    t_n = typ + "Time"
                    if stn[t_n] is not np.nan and stn[t_n] < least_timestamp:
                        stn[t_n] = np.nan
            else:
                stn["groupTime"] = np.nan
                stn["groupTimeBounds"] = np.nan
            for m in meta_vars:
                stn[m] = meta[m][s]
            if stn["hasParameterData"] or (len(params) == 0 and len(meta_vars) > 0):
                result[site_label] = stn

        # To satisfy the original array_format = False, remove the site Labels

        new_result = []
        for site_label in result:
            new_result.append(result[site_label])
        result = new_result

        # Return parameters as lists in a single dict rather than a list of dicts.

        array_result = {}
        if array_format:
            for r in result:
                for key in r:
                    if key not in array_result:
                        array_result[key] = []
                    array_result[key].append(r[key])
            result = array_result

        return result

    def __has_a_number(self, arr):
        """Test if there is at least one number in the array"""
        for x in arr:
            if isinstance(x, numbers.Number):
                return True
        return False


class Active(CDIPnc):
    """Loads an "active" (predeploy, moored, offsite, recovered) rt nc file
    for the given station and deployment.

    E.g. a = Active('100', 6, 'predeploy')  # The predeploy data for stn 100 dep 6.
    """

    def __init__(
        self,
        stn: str,
        deployment: int,
        active_state_key: str,
        data_dir: str = None,
        org: str = None,
    ):
        """
        PARAMETERS
        ----------
        stn : str
           Can be in 2, 3 or 5 char format e.g. 28, 028, 028p2
        active_state_key : str
            Values: predeploy|moored|offsite|recovered
        deployment : int [optional]
            Supply this to access specific station deployment data.
            Must be >= 1.
        data_dir : str [optional]
            Either a full path to a directory containing a local directory hierarchy
            of nc files. E.g. '/project/WNC' or a url to a THREDDS server.
        """
        CDIPnc.__init__(self, data_dir)
        self.set_dataset_info(stn, org, active_state_key, deployment)
        self.pub_set_default = "all"


class Realtime(CDIPnc):
    """Loads the realtime nc file for the given station."""

    def __init__(self, stn: str, data_dir: str = None, org: str = None):
        """For parameters: See CDIPnc.set_dataset_info."""
        CDIPnc.__init__(self, data_dir)
        self.set_dataset_info(stn, org, "realtime")


class Historic(CDIPnc):
    """Loads the historic nc file for a given station."""

    def __init__(self, stn, data_dir=None, org=None):
        """For parameters see CDIPnc.set_dataset_info."""

        CDIPnc.__init__(self, data_dir)
        self.set_dataset_info(stn, org, "historic")


# In the following, _deployment_ can be str or int, e.g. 'd02' or 2


class Archive(CDIPnc):
    """Loads an archive (deployment) file for a given station and deployment."""

    def __init__(self, stn, deployment=None, data_dir=None, org=None):
        """For parameters see CDIPnc.set_dataset_info."""
        CDIPnc.__init__(self, data_dir)
        if not deployment:
            deployment = 1
        self.set_dataset_info(stn, org, "archive", deployment)

    def __get_idx_from_timestamp(self, timestamp: int) -> int:
        t0 = self.get_var("xyzStartTime")[0]
        r = self.get_var("xyzSampleRate")[0]
        # Mark I will have filter delay set to fill value
        d = self.get_var("xyzFilterDelay")
        d = 0 if d[0] is np.ma.masked else d[0]
        return int(round(r * (timestamp - t0 + d), 0))

    def __make_xyzTime(self, start_idx: int, end_idx: int) -> int:
        t0 = np.ma.asarray(self.get_var("xyzStartTime")[0])
        r = np.ma.asarray(self.get_var("xyzSampleRate")[0])
        # Mark I will have filter delay set to fill value
        d = self.get_var("xyzFilterDelay")
        d = 0 if d[0] is np.ma.masked else d[0]
        d = np.ma.asarray(d)
        i = np.ma.asarray(range(start_idx, end_idx))
        return t0 - d + i / r

    def get_xyz_timestamp(self, xyzIndex: int) -> int:
        """Returns the timestamp corresponding to the given xyz array index."""
        t0 = self.get_var("xyzStartTime")[0]
        r = self.get_var("xyzSampleRate")[0]
        # Mark I will have filter delay set to fill value
        d = self.get_var("xyzFilterDelay")
        d = 0 if d[0] is np.ma.masked else d[0]
        if t0 and r and d >= 0:
            return t0 - d + xyzIndex / r
        else:
            return None

    def get_request(self):
        """Overrides the base class method to handle xyz data requests."""

        # If not an xyz request, use base class version
        if self.get_var_prefix(self.vrs[0]) != "xyz":
            return super(Archive, self).get_request()

        # xyzData is shorthand for all these vars
        if self.vrs[0] == "xyzData":
            self.vrs = ["xyzXDisplacement", "xyzYDisplacement", "xyzZDisplacement"]

        # Handle the xyz request
        start_idx = self.__get_idx_from_timestamp(self.start_stamp)
        end_idx = self.__get_idx_from_timestamp(self.end_stamp)
        z = self.get_var("xyzZDisplacement")
        # Find out if the request timespan overlaps the data
        ts1 = cu.Timespan(start_idx, end_idx)
        ts2 = cu.Timespan(0, len(z) - 1)
        if not ts1.overlap(ts2):
            return {}
        # Make sure the indices will work with the arrays
        start_idx = max(0, start_idx)
        end_idx = min(len(z) - 1, end_idx)
        # Just calculate xyz times for the good indices
        xyzTime = self.__make_xyzTime(start_idx, end_idx)
        result = {"xyzTime": xyzTime}
        for vname in self.vrs:
            result[vname] = self.get_var(vname)[start_idx:end_idx]
        return result


class ActiveXY(Archive):
    """Loads an "active" (predeploy, moored, offsite, recovered) xy nc file
    for the given station and deployment.
    """

    def __init__(self, stn, deployment, dataset, data_dir=None, org=None):
        """
        PARAMETERS
            ----------
            dataset : str
                Active dataset name.
                Values are: predeploy|moored|offsite|recovered.
            For other parameters see CDIPnc.set_dataset_info.
        """
        CDIPnc.__init__(self, data_dir)
        self.set_dataset_info(stn, org, dataset + "xy", deployment)
        self.pub_set_default = "all"


class RealtimeXY(Archive):
    """Loads the realtime xy nc file for the given station."""

    def __init__(self, stn, data_dir=None, org=None):
        """For parameters see CDIPnc.set_dataset_info."""
        CDIPnc.__init__(self, data_dir)
        self.set_dataset_info(stn, org, "realtimexy")<|MERGE_RESOLUTION|>--- conflicted
+++ resolved
@@ -14,13 +14,6 @@
 
 
 logger = logging.getLogger(__name__)
-<<<<<<< HEAD
-=======
-
-
-logger = logging.getLogger(__name__)
->>>>>>> 51327528
-
 
 class CDIPnc:
     """A base class used by the class StnData for retrieving data from
